--- conflicted
+++ resolved
@@ -190,9 +190,6 @@
           echo "PKG_CONFIG_ALLOW_CROSS=true" >> $GITHUB_ENV
         if: matrix.build.target == 'aarch64-unknown-linux-gnu'
 
-<<<<<<< HEAD
-      - name: Build farmer (Linux and Windows)
-=======
       - name: Configure cache
         uses: actions/cache@704facf57e6136b1bc63b828d79edcd491f0ee84 # @v3.3.2
         with:
@@ -203,8 +200,7 @@
           restore-keys: |
             ${{ runner.os }}-cargo-
 
-      - name: Build farmer
->>>>>>> 8de7d539
+      - name: Build farmer (Linux and Windows)
         uses: actions-rs/cargo@ae10961054e4aa8b4aa7dffede299aaf087aa33b # @v1.0.1
         with:
           command: build
