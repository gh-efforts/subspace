[package]
name = "sc-proof-of-time"
description = "Subspace proof of time implementation"
license = "MIT OR Apache-2.0"
version = "0.1.0"
authors = ["Rahul Subramaniyam <rahulksnv@gmail.com>"]
edition = "2021"
include = [
    "/src",
    "/Cargo.toml",
]

[dependencies]
async-lock = "2.8.0"
async-trait = "0.1.73"
atomic = "0.5.3"
derive_more = "0.99.17"
futures = "0.3.28"
lru = "0.11.0"
parity-scale-codec = { version = "3.6.1", features = ["derive"] }
sc-client-api = { version = "4.0.0-dev", git = "https://github.com/subspace/polkadot-sdk", rev = "20be5f33a3d2b3f4b31a894f9829184b29fba3ef" }
sc-consensus-slots = { version = "0.10.0-dev", git = "https://github.com/subspace/polkadot-sdk", rev = "20be5f33a3d2b3f4b31a894f9829184b29fba3ef" }
sc-network = { version = "0.10.0-dev", git = "https://github.com/subspace/polkadot-sdk", rev = "20be5f33a3d2b3f4b31a894f9829184b29fba3ef" }
sc-network-gossip = { version = "0.10.0-dev", git = "https://github.com/subspace/polkadot-sdk", rev = "20be5f33a3d2b3f4b31a894f9829184b29fba3ef" }
sp-api = { version = "4.0.0-dev", git = "https://github.com/subspace/polkadot-sdk", rev = "20be5f33a3d2b3f4b31a894f9829184b29fba3ef" }
sp-blockchain = { version = "4.0.0-dev", git = "https://github.com/subspace/polkadot-sdk", rev = "20be5f33a3d2b3f4b31a894f9829184b29fba3ef" }
sp-consensus = { version = "0.10.0-dev", git = "https://github.com/subspace/polkadot-sdk", rev = "20be5f33a3d2b3f4b31a894f9829184b29fba3ef" }
sp-consensus-slots = { version = "0.10.0-dev", git = "https://github.com/subspace/polkadot-sdk", rev = "20be5f33a3d2b3f4b31a894f9829184b29fba3ef" }
sp-consensus-subspace = { version = "0.1.0", path = "../sp-consensus-subspace" }
sp-core = { version = "21.0.0", git = "https://github.com/subspace/polkadot-sdk", rev = "20be5f33a3d2b3f4b31a894f9829184b29fba3ef" }
sp-inherents = { version = "4.0.0-dev", git = "https://github.com/subspace/polkadot-sdk", rev = "20be5f33a3d2b3f4b31a894f9829184b29fba3ef" }
sp-runtime = { version = "24.0.0", git = "https://github.com/subspace/polkadot-sdk", rev = "20be5f33a3d2b3f4b31a894f9829184b29fba3ef" }
subspace-core-primitives = { version = "0.1.0", path = "../subspace-core-primitives" }
subspace-proof-of-time = { version = "0.1.0", path = "../subspace-proof-of-time" }
parking_lot = "0.12.1"
rayon = "1.7.0"
thiserror = "1.0.48"
<<<<<<< HEAD
tokio = { version = "1.32.0", features = ["time"] }
tracing = "0.1.37"
=======
tokio = { version = "1.32.0", features = ["macros", "time"] }
tracing = "0.1.37"

[features]
pot = [
    "sp-consensus-subspace/pot",
]
>>>>>>> 0d05390d
<|MERGE_RESOLUTION|>--- conflicted
+++ resolved
@@ -35,15 +35,5 @@
 parking_lot = "0.12.1"
 rayon = "1.7.0"
 thiserror = "1.0.48"
-<<<<<<< HEAD
-tokio = { version = "1.32.0", features = ["time"] }
-tracing = "0.1.37"
-=======
 tokio = { version = "1.32.0", features = ["macros", "time"] }
-tracing = "0.1.37"
-
-[features]
-pot = [
-    "sp-consensus-subspace/pot",
-]
->>>>>>> 0d05390d
+tracing = "0.1.37"