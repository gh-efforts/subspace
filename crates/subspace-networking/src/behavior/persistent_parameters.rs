--- conflicted
+++ resolved
@@ -1,30 +1,18 @@
-<<<<<<< HEAD
-use crate::utils::{AsyncJoinOnDrop, CollectionBatcher, PeerAddress};
+use crate::utils::{AsyncJoinOnDrop, CollectionBatcher, Handler, HandlerFn, PeerAddress};
 use async_trait::async_trait;
+use event_listener_primitives::HandlerId;
 use fs2::FileExt;
-=======
-use crate::utils::{CollectionBatcher, Handler, HandlerFn, PeerAddress};
-use async_trait::async_trait;
-use chrono::{DateTime, Utc};
-use event_listener_primitives::HandlerId;
->>>>>>> 1e781eb7
 use futures::future::Fuse;
 use futures::FutureExt;
 use libp2p::multiaddr::Protocol;
 use libp2p::{Multiaddr, PeerId};
 use lru::LruCache;
-<<<<<<< HEAD
 use memmap2::{MmapMut, MmapOptions};
 use parity_scale_codec::{Compact, CompactLen, Decode, Encode};
 use parking_lot::Mutex;
+use std::collections::HashSet;
 use std::fs::OpenOptions;
 use std::io::{Read, Seek, SeekFrom};
-=======
-use parity_db::{Db, Options};
-use serde::{Deserialize, Serialize};
-use std::collections::{HashMap, HashSet};
-use std::hash::Hash;
->>>>>>> 1e781eb7
 use std::num::NonZeroUsize;
 use std::path::Path;
 use std::pin::Pin;
@@ -38,29 +26,32 @@
 use tokio::time::{sleep, Sleep};
 use tracing::{debug, error, trace, warn};
 
-<<<<<<< HEAD
-// Defines optional time for address dial failure
+/// Defines optional time for address dial failure
 type FailureTime = Option<SystemTime>;
-=======
-/// Defines optional time for address dial failure
-type FailureTime = Option<DateTime<Utc>>;
->>>>>>> 1e781eb7
 
 /// Size of the LRU cache for peers.
 const PEER_CACHE_SIZE: NonZeroUsize = NonZeroUsize::new(100).expect("Not zero; qed");
-<<<<<<< HEAD
-// Size of the LRU cache for addresses of a single peer ID.
-=======
-/// Size of the LRU cache for addresses.
->>>>>>> 1e781eb7
+/// Size of the LRU cache for addresses of a single peer ID.
 const ADDRESSES_CACHE_SIZE: NonZeroUsize = NonZeroUsize::new(30).expect("Not zero; qed");
 /// Pause duration between network parameters save.
 const DATA_FLUSH_DURATION_SECS: u64 = 5;
 /// Defines a batch size for a combined collection for known peers addresses and boostrap addresses.
 pub(crate) const PEERS_ADDRESSES_BATCH_SIZE: usize = 30;
-<<<<<<< HEAD
-// Defines an expiration period for the peer marked for the removal.
+/// Defines an expiration period for the peer marked for the removal.
 const REMOVE_KNOWN_PEERS_GRACE_PERIOD_SECS: Duration = Duration::from_secs(3600 * 24);
+/// Defines an expiration period for the peer marked for the removal for Kademlia DHT.
+const REMOVE_KNOWN_PEERS_GRACE_PERIOD_FOR_KADEMLIA_SECS: Duration = Duration::from_secs(3600);
+
+/// Defines the event triggered when the peer address is removed from the permanent storage.
+#[derive(Debug, Clone)]
+pub struct PeerAddressRemovedEvent {
+    /// Peer ID
+    pub peer_id: PeerId,
+    /// Peer address
+    pub address: Multiaddr,
+    /// No address left in the permanent storage.
+    pub last_address: bool,
+}
 
 #[derive(Debug, Encode, Decode)]
 struct EncodableKnownPeerAddress {
@@ -185,22 +176,6 @@
         // Swap slots such that we write into the opposite each time
         mem::swap(&mut self.a, &mut self.b);
     }
-=======
-/// Defines an expiration period for the peer marked for the removal for persistent storage.
-const REMOVE_KNOWN_PEERS_GRACE_PERIOD_SECS: i64 = 86400; // 1 DAY
-/// Defines an expiration period for the peer marked for the removal for Kademlia DHT.
-const REMOVE_KNOWN_PEERS_GRACE_PERIOD_FOR_KADEMLIA_SECS: i64 = 3600; // 1 HOUR
-
-/// Defines the event triggered when the peer address is removed from the permanent storage.
-#[derive(Debug, Clone)]
-pub struct PeerAddressRemovedEvent {
-    /// Peer ID
-    pub peer_id: PeerId,
-    /// Peer address
-    pub address: Multiaddr,
-    /// No address left in the permanent storage.
-    pub last_address: bool,
->>>>>>> 1e781eb7
 }
 
 /// Defines operations with the networking parameters.
@@ -225,11 +200,6 @@
 
     /// Drive async work in the persistence provider
     async fn run(&mut self);
-<<<<<<< HEAD
-=======
-
-    /// Enables Clone implementation for `Box<dyn NetworkingParametersRegistry>`
-    fn clone_box(&self) -> Box<dyn NetworkingParametersRegistry>;
 
     /// Triggers when we removed the peer address from the permanent storage. Returns optional
     /// event HandlerId. Option enables stub implementation. One of the usages is to notify
@@ -239,13 +209,6 @@
         &mut self,
         handler: HandlerFn<PeerAddressRemovedEvent>,
     ) -> Option<HandlerId>;
-}
-
-impl Clone for Box<dyn NetworkingParametersRegistry> {
-    fn clone(&self) -> Self {
-        self.clone_box()
-    }
->>>>>>> 1e781eb7
 }
 
 /// Networking manager implementation with NOOP implementation.
@@ -326,8 +289,10 @@
 impl NetworkingParametersManager {
     /// Object constructor. It accepts `NetworkingParametersProvider` implementation as a parameter.
     /// On object creation it starts a job for networking parameters cache handling.
-<<<<<<< HEAD
-    pub fn new(path: &Path) -> Result<Self, NetworkParametersPersistenceError> {
+    pub fn new(
+        path: &Path,
+        ignore_peer_list: HashSet<PeerId>,
+    ) -> Result<Self, NetworkParametersPersistenceError> {
         let mut file = OpenOptions::new()
             .read(true)
             .write(true)
@@ -387,29 +352,6 @@
                             maybe_newest_known_addresses.replace(known_addresses);
                         }
                     }
-=======
-    pub fn new(
-        path: &Path,
-        ignore_peer_list: HashSet<PeerId>,
-    ) -> Result<Self, NetworkParametersPersistenceError> {
-        let mut options = Options::with_columns(path, 1);
-        // We don't use stats
-        options.stats = false;
-
-        let db = Db::open_or_create(&options)?;
-        let column_id = 0u8;
-        let object_id = b"global_networking_parameters_key";
-
-        // load known peers cache.
-        let cache = db
-            .get(column_id, object_id)?
-            .map(|data| {
-                let result = serde_json::from_slice::<NetworkingParameters>(&data)
-                    .map(|data| data.to_cache());
-
-                if result.is_ok() {
-                    debug!("Networking parameters loaded from DB");
->>>>>>> 1e781eb7
                 }
             }
         }
@@ -587,12 +529,8 @@
             &mut self.known_peers,
             peer_id,
             addresses,
-<<<<<<< HEAD
             REMOVE_KNOWN_PEERS_GRACE_PERIOD_SECS,
-=======
-            chrono::Duration::seconds(REMOVE_KNOWN_PEERS_GRACE_PERIOD_SECS),
-            chrono::Duration::seconds(REMOVE_KNOWN_PEERS_GRACE_PERIOD_FOR_KADEMLIA_SECS),
->>>>>>> 1e781eb7
+            REMOVE_KNOWN_PEERS_GRACE_PERIOD_FOR_KADEMLIA_SECS,
         );
 
         for event in removed_addresses {
@@ -650,23 +588,6 @@
             self.networking_parameters_save_delay = NetworkingParametersManager::default_delay();
         }
     }
-<<<<<<< HEAD
-=======
-
-    fn clone_box(&self) -> Box<dyn NetworkingParametersRegistry> {
-        Self {
-            cache_need_saving: self.cache_need_saving,
-            known_peers: self.clone_known_peers(),
-            networking_parameters_save_delay: Self::default_delay(),
-            db: self.db.clone(),
-            column_id: self.column_id,
-            object_id: self.object_id,
-            collection_batcher: self.collection_batcher.clone(),
-            address_removed: self.address_removed.clone(),
-            ignore_peer_list: self.ignore_peer_list.clone(),
-        }
-        .boxed()
-    }
 
     fn on_unreachable_address(
         &mut self,
@@ -678,42 +599,6 @@
     }
 }
 
-// Helper struct for NetworkingPersistence implementations (data transfer object).
-#[derive(Default, Debug, Serialize, Deserialize)]
-struct NetworkingParameters {
-    pub known_peers: HashMap<PeerId, HashMap<Multiaddr, FailureTime>>,
-}
-
-impl NetworkingParameters {
-    fn from_cache(cache: LruCache<PeerId, LruCache<Multiaddr, FailureTime>>) -> Self {
-        Self {
-            known_peers: cache
-                .into_iter()
-                .map(|(peer_id, addresses)| {
-                    (peer_id, addresses.into_iter().collect::<HashMap<_, _>>())
-                })
-                .collect::<HashMap<_, _>>(),
-        }
-    }
-
-    fn to_cache(&self) -> LruCache<PeerId, LruCache<Multiaddr, FailureTime>> {
-        let mut peers_cache =
-            LruCache::<PeerId, LruCache<Multiaddr, FailureTime>>::new(PEER_CACHE_SIZE);
-
-        for (peer_id, address_map) in self.known_peers.iter() {
-            let mut address_cache = LruCache::<Multiaddr, FailureTime>::new(ADDRESSES_CACHE_SIZE);
-
-            for (address, last_failed) in address_map.iter() {
-                address_cache.push(address.clone(), *last_failed);
-            }
-            peers_cache.push(*peer_id, address_cache);
-        }
-
-        peers_cache
-    }
->>>>>>> 1e781eb7
-}
-
 /// Removes a P2p protocol suffix from the multiaddress if any.
 pub(crate) fn remove_p2p_suffix(mut address: Multiaddr) -> Multiaddr {
     let last_protocol = address.pop();
@@ -748,17 +633,12 @@
     known_peers: &mut LruCache<PeerId, LruCache<Multiaddr, FailureTime>>,
     peer_id: PeerId,
     addresses: Vec<Multiaddr>,
-<<<<<<< HEAD
-    expired_address_duration: Duration,
-) {
-    let now = SystemTime::now();
-=======
-    expired_address_duration_persistent_storage: chrono::Duration,
-    expired_address_duration_kademlia: chrono::Duration,
+    expired_address_duration_persistent_storage: Duration,
+    expired_address_duration_kademlia: Duration,
 ) -> Vec<PeerAddressRemovedEvent> {
     let mut address_removed_events = Vec::new();
-
->>>>>>> 1e781eb7
+    let now = SystemTime::now();
+
     addresses
         .into_iter()
         .map(remove_p2p_suffix)
@@ -771,12 +651,8 @@
                 if let Some(first_failed_time) = addresses.peek_mut(&addr) {
                     // if we failed previously with this address
                     if let Some(time) = first_failed_time {
-<<<<<<< HEAD
-                        // if we failed first time more than a day ago
-                        if *time + expired_address_duration < now {
-=======
                         // if we failed first time more than an hour ago (for Kademlia)
-                        if time.add(expired_address_duration_kademlia) < Utc::now() {
+                        if *time + expired_address_duration_kademlia < now {
                             let address_removed = PeerAddressRemovedEvent{
                                 peer_id,
                                 address: addr.clone(),
@@ -789,8 +665,7 @@
                         }
 
                         // if we failed first time more than a day ago (for persistent cache)
-                        if time.add(expired_address_duration_persistent_storage) < Utc::now() {
->>>>>>> 1e781eb7
+                        if *time + expired_address_duration_persistent_storage < now {
                             // Remove a failed address
                             addresses.pop(&addr);
 
