--- conflicted
+++ resolved
@@ -540,13 +540,8 @@
     /// Returns the state root of genesis block built from the runtime genesis config on success.
     fn generate_genesis_state_root(
         &self,
-<<<<<<< HEAD
         domain_id: DomainId,
         domain_instance_data: DomainInstanceData,
-=======
-        runtime_type: RuntimeType,
-        runtime_code: Vec<u8>,
->>>>>>> 18a08c42
     ) -> Option<H256>;
 }
 
@@ -569,23 +564,14 @@
 pub trait Domain {
     fn generate_genesis_state_root(
         &mut self,
-<<<<<<< HEAD
         domain_id: DomainId,
         domain_instance_data: DomainInstanceData,
-=======
-        runtime_type: RuntimeType,
-        runtime_code: Vec<u8>,
->>>>>>> 18a08c42
     ) -> Option<H256> {
         use sp_externalities::ExternalitiesExt;
 
         self.extension::<GenesisReceiptExtension>()
             .expect("No `GenesisReceiptExtension` associated for the current context!")
-<<<<<<< HEAD
             .generate_genesis_state_root(domain_id, domain_instance_data)
-=======
-            .generate_genesis_state_root(runtime_type, runtime_code)
->>>>>>> 18a08c42
     }
 }
 
