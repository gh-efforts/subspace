// Copyright (C) 2021 Subspace Labs, Inc.
// SPDX-License-Identifier: Apache-2.0

// Licensed under the Apache License, Version 2.0 (the "License");
// you may not use this file except in compliance with the License.
// You may obtain a copy of the License at
//
// 	http://www.apache.org/licenses/LICENSE-2.0
//
// Unless required by applicable law or agreed to in writing, software
// distributed under the License is distributed on an "AS IS" BASIS,
// WITHOUT WARRANTIES OR CONDITIONS OF ANY KIND, either express or implied.
// See the License for the specific language governing permissions and
// limitations under the License.

//! Primitives for domains pallet.

#![cfg_attr(not(feature = "std"), no_std)]

pub mod bundle_producer_election;
pub mod extrinsics;
pub mod merkle_tree;
pub mod proof_provider_and_verifier;
pub mod storage;
#[cfg(test)]
mod tests;
pub mod valued_trie;

extern crate alloc;

use crate::storage::{RawGenesis, StorageKey};
use alloc::string::String;
use bundle_producer_election::{BundleProducerElectionParams, ProofOfElectionError};
use hexlit::hex;
use parity_scale_codec::{Decode, Encode, MaxEncodedLen};
use scale_info::TypeInfo;
use serde::{Deserialize, Serialize};
use sp_api::RuntimeVersion;
use sp_application_crypto::sr25519;
use sp_core::crypto::KeyTypeId;
use sp_core::sr25519::vrf::VrfSignature;
#[cfg(any(feature = "std", feature = "runtime-benchmarks"))]
use sp_core::sr25519::vrf::{VrfOutput, VrfProof};
use sp_core::H256;
use sp_runtime::generic::OpaqueDigestItemId;
use sp_runtime::traits::{
    BlakeTwo256, Block as BlockT, CheckedAdd, Hash as HashT, Header as HeaderT, NumberFor, Zero,
};
use sp_runtime::{Digest, DigestItem, OpaqueExtrinsic, Percent};
use sp_runtime_interface::pass_by;
use sp_runtime_interface::pass_by::PassBy;
use sp_std::collections::btree_set::BTreeSet;
use sp_std::fmt::{Display, Formatter};
use sp_std::vec::Vec;
use sp_trie::TrieLayout;
use sp_weights::Weight;
use subspace_core_primitives::crypto::blake3_hash;
use subspace_core_primitives::{bidirectional_distance, Blake3Hash, Randomness, U256};
use subspace_runtime_primitives::{Balance, Moment};

/// Key type for Operator.
const KEY_TYPE: KeyTypeId = KeyTypeId(*b"oper");

/// Extrinsics shuffling seed
pub const DOMAIN_EXTRINSICS_SHUFFLING_SEED_SUBJECT: &[u8] = b"extrinsics-shuffling-seed";

mod app {
    use super::KEY_TYPE;
    use sp_application_crypto::{app_crypto, sr25519};

    app_crypto!(sr25519, KEY_TYPE);
}

/// An operator authority signature.
pub type OperatorSignature = app::Signature;

/// An operator authority keypair. Necessarily equivalent to the schnorrkel public key used in
/// the main executor module. If that ever changes, then this must, too.
#[cfg(feature = "std")]
pub type OperatorPair = app::Pair;

/// An operator authority identifier.
pub type OperatorPublicKey = app::Public;

/// A type that implements `BoundToRuntimeAppPublic`, used for operator signing key.
pub struct OperatorKey;

impl sp_runtime::BoundToRuntimeAppPublic for OperatorKey {
    type Public = OperatorPublicKey;
}

/// Stake weight in the domain bundle election.
///
/// Derived from the Balance and can't be smaller than u128.
pub type StakeWeight = u128;

/// The Trie root of all extrinsics included in a bundle.
pub type ExtrinsicsRoot = H256;

/// Type alias for Header Hashing.
pub type HeaderHashingFor<Header> = <Header as HeaderT>::Hashing;
/// Type alias for Header number.
pub type HeaderNumberFor<Header> = <Header as HeaderT>::Number;
/// Type alias for Header hash.
pub type HeaderHashFor<Header> = <Header as HeaderT>::Hash;

/// Unique identifier of a domain.
#[derive(
    Clone,
    Copy,
    Debug,
    Hash,
    Default,
    Eq,
    PartialEq,
    Ord,
    PartialOrd,
    Encode,
    Decode,
    TypeInfo,
    Serialize,
    Deserialize,
    MaxEncodedLen,
)]
pub struct DomainId(u32);

impl From<u32> for DomainId {
    #[inline]
    fn from(x: u32) -> Self {
        Self(x)
    }
}

impl From<DomainId> for u32 {
    #[inline]
    fn from(domain_id: DomainId) -> Self {
        domain_id.0
    }
}

impl core::ops::Add<DomainId> for DomainId {
    type Output = Self;

    fn add(self, other: DomainId) -> Self {
        Self(self.0 + other.0)
    }
}

impl core::ops::Sub<DomainId> for DomainId {
    type Output = Self;

    fn sub(self, other: DomainId) -> Self {
        Self(self.0 - other.0)
    }
}

impl CheckedAdd for DomainId {
    fn checked_add(&self, rhs: &Self) -> Option<Self> {
        self.0.checked_add(rhs.0).map(Self)
    }
}

impl DomainId {
    /// Creates a [`DomainId`].
    pub const fn new(id: u32) -> Self {
        Self(id)
    }

    /// Converts the inner integer to little-endian bytes.
    pub fn to_le_bytes(&self) -> [u8; 4] {
        self.0.to_le_bytes()
    }
}

impl Display for DomainId {
    fn fmt(&self, f: &mut Formatter<'_>) -> core::fmt::Result {
        self.0.fmt(f)
    }
}

impl PassBy for DomainId {
    type PassBy = pass_by::Codec<Self>;
}

#[derive(Debug, Decode, Encode, TypeInfo, PartialEq, Eq, Clone)]
pub struct BundleHeader<Number, Hash, DomainHeader: HeaderT, Balance> {
    /// Proof of bundle producer election.
    pub proof_of_election: ProofOfElection<Hash>,
    /// Execution receipt that should extend the receipt chain or add confirmations
    /// to the head receipt.
    pub receipt: ExecutionReceipt<
        Number,
        Hash,
        HeaderNumberFor<DomainHeader>,
        HeaderHashFor<DomainHeader>,
        Balance,
    >,
    /// The size of the bundle body in bytes.
    ///
    /// Used to calculate the storage cost.
    pub bundle_size: u32,
    /// The total (estimated) weight of all extrinsics in the bundle.
    ///
    /// Used to prevent overloading the bundle with compute.
    pub estimated_bundle_weight: Weight,
    /// The Merkle root of all new extrinsics included in this bundle.
    pub bundle_extrinsics_root: HeaderHashFor<DomainHeader>,
}

impl<Number: Encode, Hash: Encode, DomainHeader: HeaderT, Balance: Encode>
    BundleHeader<Number, Hash, DomainHeader, Balance>
{
    /// Returns the hash of this header.
    pub fn hash(&self) -> HeaderHashFor<DomainHeader> {
        HeaderHashingFor::<DomainHeader>::hash_of(self)
    }
}

/// Header of bundle.
#[derive(Debug, Decode, Encode, TypeInfo, PartialEq, Eq, Clone)]
pub struct SealedBundleHeader<Number, Hash, DomainHeader: HeaderT, Balance> {
    /// Unsealed header.
    pub header: BundleHeader<Number, Hash, DomainHeader, Balance>,
    /// Signature of the bundle.
    pub signature: OperatorSignature,
}

impl<Number: Encode, Hash: Encode, DomainHeader: HeaderT, Balance: Encode>
    SealedBundleHeader<Number, Hash, DomainHeader, Balance>
{
    /// Constructs a new instance of [`SealedBundleHeader`].
    pub fn new(
        header: BundleHeader<Number, Hash, DomainHeader, Balance>,
        signature: OperatorSignature,
    ) -> Self {
        Self { header, signature }
    }

    /// Returns the hash of the inner unsealed header.
    pub fn pre_hash(&self) -> HeaderHashFor<DomainHeader> {
        self.header.hash()
    }

    /// Returns the hash of this header.
    pub fn hash(&self) -> HeaderHashFor<DomainHeader> {
        HeaderHashingFor::<DomainHeader>::hash_of(self)
    }

    pub fn slot_number(&self) -> u64 {
        self.header.proof_of_election.slot_number
    }
}

/// Domain bundle.
#[derive(Debug, Decode, Encode, TypeInfo, PartialEq, Eq, Clone)]
pub struct Bundle<Extrinsic, Number, Hash, DomainHeader: HeaderT, Balance> {
    /// Sealed bundle header.
    pub sealed_header: SealedBundleHeader<Number, Hash, DomainHeader, Balance>,
    /// The accompanying extrinsics.
    pub extrinsics: Vec<Extrinsic>,
}

impl<Extrinsic: Encode, Number: Encode, Hash: Encode, DomainHeader: HeaderT, Balance: Encode>
    Bundle<Extrinsic, Number, Hash, DomainHeader, Balance>
{
    /// Returns the hash of this bundle.
    pub fn hash(&self) -> H256 {
        BlakeTwo256::hash_of(self)
    }

    /// Returns the domain_id of this bundle.
    pub fn domain_id(&self) -> DomainId {
        self.sealed_header.header.proof_of_election.domain_id
    }

    /// Return the `bundle_extrinsics_root`
    pub fn extrinsics_root(&self) -> HeaderHashFor<DomainHeader> {
        self.sealed_header.header.bundle_extrinsics_root
    }

    /// Return the `operator_id`
    pub fn operator_id(&self) -> OperatorId {
        self.sealed_header.header.proof_of_election.operator_id
    }

    /// Return a reference of the execution receipt.
    pub fn receipt(
        &self,
    ) -> &ExecutionReceipt<
        Number,
        Hash,
        HeaderNumberFor<DomainHeader>,
        HeaderHashFor<DomainHeader>,
        Balance,
    > {
        &self.sealed_header.header.receipt
    }

    /// Consumes [`Bundle`] to extract the execution receipt.
    pub fn into_receipt(
        self,
    ) -> ExecutionReceipt<
        Number,
        Hash,
        HeaderNumberFor<DomainHeader>,
        HeaderHashFor<DomainHeader>,
        Balance,
    > {
        self.sealed_header.header.receipt
    }
}

/// Bundle with opaque extrinsics.
pub type OpaqueBundle<Number, Hash, DomainHeader, Balance> =
    Bundle<OpaqueExtrinsic, Number, Hash, DomainHeader, Balance>;

/// List of [`OpaqueBundle`].
pub type OpaqueBundles<Block, DomainHeader, Balance> =
    Vec<OpaqueBundle<NumberFor<Block>, <Block as BlockT>::Hash, DomainHeader, Balance>>;

impl<Extrinsic: Encode, Number, Hash, DomainHeader: HeaderT, Balance>
    Bundle<Extrinsic, Number, Hash, DomainHeader, Balance>
{
    /// Convert a bundle with generic extrinsic to a bundle with opaque extrinsic.
    pub fn into_opaque_bundle(self) -> OpaqueBundle<Number, Hash, DomainHeader, Balance> {
        let Bundle {
            sealed_header,
            extrinsics,
        } = self;
        let opaque_extrinsics = extrinsics
            .into_iter()
            .map(|xt| {
                OpaqueExtrinsic::from_bytes(&xt.encode())
                    .expect("We have just encoded a valid extrinsic; qed")
            })
            .collect();
        OpaqueBundle {
            sealed_header,
            extrinsics: opaque_extrinsics,
        }
    }
}

#[cfg(any(feature = "std", feature = "runtime-benchmarks"))]
pub fn dummy_opaque_bundle<
    Number: Encode,
    Hash: Default + Encode,
    DomainHeader: HeaderT,
    Balance: Encode,
>(
    domain_id: DomainId,
    operator_id: OperatorId,
    receipt: ExecutionReceipt<
        Number,
        Hash,
        HeaderNumberFor<DomainHeader>,
        HeaderHashFor<DomainHeader>,
        Balance,
    >,
) -> OpaqueBundle<Number, Hash, DomainHeader, Balance> {
    use sp_core::crypto::UncheckedFrom;

    let header = BundleHeader {
        proof_of_election: ProofOfElection::dummy(domain_id, operator_id),
        receipt,
        bundle_size: 0u32,
        estimated_bundle_weight: Default::default(),
        bundle_extrinsics_root: Default::default(),
    };
    let signature = OperatorSignature::unchecked_from([0u8; 64]);

    OpaqueBundle {
        sealed_header: SealedBundleHeader::new(header, signature),
        extrinsics: Vec::new(),
    }
}

/// A digest of the bundle
#[derive(Debug, Decode, Encode, TypeInfo, PartialEq, Eq, Clone)]
pub struct BundleDigest<Hash> {
    /// The hash of the bundle header
    pub header_hash: Hash,
    /// The Merkle root of all new extrinsics included in this bundle.
    pub extrinsics_root: Hash,
}

/// Receipt of a domain block execution.
#[derive(Debug, Decode, Encode, TypeInfo, PartialEq, Eq, Clone)]
pub struct ExecutionReceipt<Number, Hash, DomainNumber, DomainHash, Balance> {
    /// The index of the current domain block that forms the basis of this ER.
    pub domain_block_number: DomainNumber,
    /// The block hash corresponding to `domain_block_number`.
    pub domain_block_hash: DomainHash,
    /// Extrinsic root field of the header of domain block referenced by this ER.
    pub domain_block_extrinsic_root: DomainHash,
    /// The hash of the ER for the last domain block.
    pub parent_domain_block_receipt_hash: DomainHash,
    /// A pointer to the consensus block index which contains all of the bundles that were used to derive and
    /// order all extrinsics executed by the current domain block for this ER.
    pub consensus_block_number: Number,
    /// The block hash corresponding to `consensus_block_number`.
    pub consensus_block_hash: Hash,
    /// All the bundles that being included in the consensus block.
    pub inboxed_bundles: Vec<InboxedBundle<DomainHash>>,
    /// The final state root for the current domain block reflected by this ER.
    ///
    /// Used for verifying storage proofs for domains.
    pub final_state_root: DomainHash,
    /// List of storage roots collected during the domain block execution.
    pub execution_trace: Vec<DomainHash>,
    /// The Merkle root of the execution trace for the current domain block.
    ///
    /// Used for verifying fraud proofs.
    pub execution_trace_root: H256,
    /// All SSC rewards for this ER to be shared across operators.
    pub total_rewards: Balance,
}

impl<Number, Hash, DomainNumber, DomainHash, Balance>
    ExecutionReceipt<Number, Hash, DomainNumber, DomainHash, Balance>
{
    pub fn bundles_extrinsics_roots(&self) -> Vec<&DomainHash> {
        self.inboxed_bundles
            .iter()
            .map(|b| &b.extrinsics_root)
            .collect()
    }

    pub fn valid_bundle_digest_at(&self, index: usize) -> Option<DomainHash>
    where
        DomainHash: Copy,
    {
        match self.inboxed_bundles.get(index).map(|ib| &ib.bundle) {
            Some(BundleValidity::Valid(bundle_digest_hash)) => Some(*bundle_digest_hash),
            _ => None,
        }
    }

    pub fn valid_bundle_digests(&self) -> Vec<DomainHash>
    where
        DomainHash: Copy,
    {
        self.inboxed_bundles
            .iter()
            .filter_map(|b| match b.bundle {
                BundleValidity::Valid(bundle_digest_hash) => Some(bundle_digest_hash),
                BundleValidity::Invalid(_) => None,
            })
            .collect()
    }

    pub fn valid_bundle_indexes(&self) -> Vec<u32> {
        self.inboxed_bundles
            .iter()
            .enumerate()
            .filter_map(|(index, b)| match b.bundle {
                BundleValidity::Valid(_) => Some(index as u32),
                BundleValidity::Invalid(_) => None,
            })
            .collect()
    }
}

impl<
        Number: Encode + Zero,
        Hash: Encode + Default,
        DomainNumber: Encode + Zero,
        DomainHash: Clone + Encode + Default,
        Balance: Encode + Zero,
    > ExecutionReceipt<Number, Hash, DomainNumber, DomainHash, Balance>
{
    /// Returns the hash of this execution receipt.
    pub fn hash<DomainHashing: HashT<Output = DomainHash>>(&self) -> DomainHash {
        DomainHashing::hash_of(self)
    }

    pub fn genesis(
        genesis_state_root: DomainHash,
        genesis_extrinsic_root: DomainHash,
        genesis_domain_block_hash: DomainHash,
    ) -> Self {
        ExecutionReceipt {
            domain_block_number: Zero::zero(),
            domain_block_hash: genesis_domain_block_hash,
            domain_block_extrinsic_root: genesis_extrinsic_root,
            parent_domain_block_receipt_hash: Default::default(),
            consensus_block_hash: Default::default(),
            consensus_block_number: Zero::zero(),
            inboxed_bundles: Vec::new(),
            final_state_root: genesis_state_root.clone(),
            execution_trace: sp_std::vec![genesis_state_root],
            execution_trace_root: Default::default(),
            total_rewards: Zero::zero(),
        }
    }

    #[cfg(any(feature = "std", feature = "runtime-benchmarks"))]
    pub fn dummy<DomainHashing>(
        consensus_block_number: Number,
        consensus_block_hash: Hash,
        domain_block_number: DomainNumber,
        parent_domain_block_receipt_hash: DomainHash,
    ) -> ExecutionReceipt<Number, Hash, DomainNumber, DomainHash, Balance>
    where
        DomainHashing: HashT<Output = DomainHash>,
    {
        let execution_trace = sp_std::vec![Default::default(), Default::default()];
        let execution_trace_root = {
            let trace: Vec<[u8; 32]> = execution_trace
                .iter()
                .map(|r: &DomainHash| r.encode().try_into().expect("H256 must fit into [u8; 32]"))
                .collect();
            crate::merkle_tree::MerkleTree::from_leaves(trace.as_slice())
                .root()
                .expect("Compute merkle root of trace should success")
                .into()
        };
        ExecutionReceipt {
            domain_block_number,
            domain_block_hash: Default::default(),
            domain_block_extrinsic_root: Default::default(),
            parent_domain_block_receipt_hash,
            consensus_block_number,
            consensus_block_hash,
            inboxed_bundles: sp_std::vec![InboxedBundle::dummy(Default::default())],
            final_state_root: Default::default(),
            execution_trace,
            execution_trace_root,
            total_rewards: Zero::zero(),
        }
    }
}

#[derive(Debug, Decode, Encode, TypeInfo, PartialEq, Eq, Clone)]
pub struct ProofOfElection<CHash> {
    /// Domain id.
    pub domain_id: DomainId,
    /// The slot number.
    pub slot_number: u64,
    /// Global randomness.
    pub global_randomness: Randomness,
    /// VRF signature.
    pub vrf_signature: VrfSignature,
    /// Operator index in the OperatorRegistry.
    pub operator_id: OperatorId,
    /// Consensus block hash at which proof of election was derived.
    pub consensus_block_hash: CHash,
}

impl<CHash> ProofOfElection<CHash> {
    pub fn verify_vrf_signature(
        &self,
        operator_signing_key: &OperatorPublicKey,
    ) -> Result<(), ProofOfElectionError> {
        let global_challenge = self
            .global_randomness
            .derive_global_challenge(self.slot_number);
        bundle_producer_election::verify_vrf_signature(
            self.domain_id,
            operator_signing_key,
            &self.vrf_signature,
            &global_challenge,
        )
    }

    /// Computes the VRF hash.
    pub fn vrf_hash(&self) -> Blake3Hash {
        let mut bytes = self.vrf_signature.output.encode();
        bytes.append(&mut self.vrf_signature.proof.encode());
        blake3_hash(&bytes)
    }
}

impl<CHash: Default> ProofOfElection<CHash> {
    #[cfg(any(feature = "std", feature = "runtime-benchmarks"))]
    pub fn dummy(domain_id: DomainId, operator_id: OperatorId) -> Self {
        let output_bytes = sp_std::vec![0u8; VrfOutput::max_encoded_len()];
        let proof_bytes = sp_std::vec![0u8; VrfProof::max_encoded_len()];
        let vrf_signature = VrfSignature {
            output: VrfOutput::decode(&mut output_bytes.as_slice()).unwrap(),
            proof: VrfProof::decode(&mut proof_bytes.as_slice()).unwrap(),
        };
        Self {
            domain_id,
            slot_number: 0u64,
            global_randomness: Randomness::default(),
            vrf_signature,
            operator_id,
            consensus_block_hash: Default::default(),
        }
    }
}

/// Type that represents an operator allow list for Domains.
#[derive(TypeInfo, Debug, Encode, Decode, Clone, PartialEq, Eq, Serialize, Deserialize)]
pub enum OperatorAllowList<AccountId: Ord> {
    /// Anyone can operate for this domain.
    Anyone,
    /// Only the specific operators are allowed to operate the domain.
    /// This essentially makes the domain permissioned.
    Operators(BTreeSet<AccountId>),
}

impl<AccountId: Ord> OperatorAllowList<AccountId> {
    /// Returns true if the allow list is either `Anyone` or the operator is part of the allowed operator list.
    pub fn is_operator_allowed(&self, operator: &AccountId) -> bool {
        match self {
            OperatorAllowList::Anyone => true,
            OperatorAllowList::Operators(allowed_operators) => allowed_operators.contains(operator),
        }
    }
}

#[derive(TypeInfo, Debug, Encode, Decode, Clone, PartialEq, Eq, Serialize, Deserialize)]
pub struct GenesisDomain<AccountId: Ord> {
    // Domain runtime items
    pub runtime_name: String,
    pub runtime_type: RuntimeType,
    pub runtime_version: RuntimeVersion,
    pub raw_genesis_storage: Vec<u8>,

    // Domain config items
    pub owner_account_id: AccountId,
    pub domain_name: String,
    pub max_block_size: u32,
    pub max_block_weight: Weight,
    pub bundle_slot_probability: (u64, u64),
    pub target_bundles_per_block: u32,
    pub operator_allow_list: OperatorAllowList<AccountId>,

    // Genesis operator
    pub signing_key: OperatorPublicKey,
    pub minimum_nominator_stake: Balance,
    pub nomination_tax: Percent,
}

/// Types of runtime pallet domains currently supports
#[derive(
    TypeInfo, Debug, Default, Encode, Decode, Clone, PartialEq, Eq, Serialize, Deserialize,
)]
pub enum RuntimeType {
    #[default]
    Evm,
}

/// Type representing the runtime ID.
pub type RuntimeId = u32;

/// Type representing domain epoch.
pub type EpochIndex = u32;

/// Type representing operator ID
pub type OperatorId = u64;

/// Staking specific hold identifier
#[derive(
    PartialEq, Eq, Clone, Encode, Decode, TypeInfo, MaxEncodedLen, Ord, PartialOrd, Copy, Debug,
)]
pub enum StakingHoldIdentifier {
    /// Holds all the pending deposits to an Operator.
    PendingDeposit(OperatorId),
    /// Holds all the currently staked funds to an Operator.
    Staked(OperatorId),
    /// Holds all the currently unlocking funds.
    PendingUnlock(OperatorId),
}

/// Domains specific Identifier for Balances holds.
#[derive(
    PartialEq, Eq, Clone, Encode, Decode, TypeInfo, MaxEncodedLen, Ord, PartialOrd, Copy, Debug,
)]
pub enum DomainsHoldIdentifier {
    Staking(StakingHoldIdentifier),
    DomainInstantiation(DomainId),
}

/// Domains specific digest item.
#[derive(PartialEq, Eq, Clone, Encode, Decode, TypeInfo)]
pub enum DomainDigestItem {
    DomainRuntimeUpgraded(RuntimeId),
    DomainInstantiated(DomainId),
}

/// Domains specific digest items.
pub trait DomainsDigestItem {
    fn domain_runtime_upgrade(runtime_id: RuntimeId) -> Self;
    fn as_domain_runtime_upgrade(&self) -> Option<RuntimeId>;

    fn domain_instantiation(domain_id: DomainId) -> Self;
    fn as_domain_instantiation(&self) -> Option<DomainId>;
}

impl DomainsDigestItem for DigestItem {
    fn domain_runtime_upgrade(runtime_id: RuntimeId) -> Self {
        Self::Other(DomainDigestItem::DomainRuntimeUpgraded(runtime_id).encode())
    }

    fn as_domain_runtime_upgrade(&self) -> Option<RuntimeId> {
        match self.try_to::<DomainDigestItem>(OpaqueDigestItemId::Other) {
            Some(DomainDigestItem::DomainRuntimeUpgraded(runtime_id)) => Some(runtime_id),
            _ => None,
        }
    }

    fn domain_instantiation(domain_id: DomainId) -> Self {
        Self::Other(DomainDigestItem::DomainInstantiated(domain_id).encode())
    }

    fn as_domain_instantiation(&self) -> Option<DomainId> {
        match self.try_to::<DomainDigestItem>(OpaqueDigestItemId::Other) {
            Some(DomainDigestItem::DomainInstantiated(domain_id)) => Some(domain_id),
            _ => None,
        }
    }
}

/// The storage key of the `SelfDomainId` storage item in the `pallet-domain-id`
///
/// Any change to the storage item name or the `pallet-domain-id` name used in the `construct_runtime`
/// macro must be reflected here.
pub fn self_domain_id_storage_key() -> StorageKey {
    StorageKey(
        frame_support::storage::storage_prefix(
            // This is the name used for the `pallet-domain-id` in the `construct_runtime` macro
            // i.e. `SelfDomainId: pallet_domain_id = 90`
            "SelfDomainId".as_bytes(),
            // This is the storage item name used inside the `pallet-domain-id`
            "SelfDomainId".as_bytes(),
        )
        .to_vec(),
    )
}

/// `DomainInstanceData` is used to construct the genesis storage of domain instance chain
#[derive(PartialEq, Eq, Clone, Encode, Decode, TypeInfo)]
pub struct DomainInstanceData {
    pub runtime_type: RuntimeType,
    pub raw_genesis: RawGenesis,
}

#[derive(Debug, Decode, Encode, TypeInfo, Clone)]
pub struct DomainBlockLimit {
    /// The max block size for the domain.
    pub max_block_size: u32,
    /// The max block weight for the domain.
    pub max_block_weight: Weight,
}

/// Checks if the signer Id hash is within the tx range
pub fn signer_in_tx_range(bundle_vrf_hash: &U256, signer_id_hash: &U256, tx_range: &U256) -> bool {
    let distance_from_vrf_hash = bidirectional_distance(bundle_vrf_hash, signer_id_hash);
    distance_from_vrf_hash <= (*tx_range / 2)
}

/// Receipt invalidity type.
#[derive(Debug, Decode, Encode, TypeInfo, Clone, PartialEq, Eq)]
pub enum InvalidReceipt {
    /// The field `invalid_bundles` in [`ExecutionReceipt`] is invalid.
    InvalidBundles,
}

#[derive(Debug, Decode, Encode, TypeInfo, Clone, PartialEq, Eq)]
pub enum ReceiptValidity {
    Valid,
    Invalid(InvalidReceipt),
}

/// Bundle invalidity type
///
/// Each type contains the index of the first invalid extrinsic within the bundle
#[derive(Debug, Decode, Encode, TypeInfo, Clone, PartialEq, Eq)]
pub enum InvalidBundleType {
    /// Failed to decode the opaque extrinsic.
    UndecodableTx(u32),
    /// Transaction is out of the tx range.
    OutOfRangeTx(u32),
    /// Transaction is illegal (unable to pay the fee, etc).
    IllegalTx(u32),
    /// Transaction is an invalid XDM
    InvalidXDM(u32),
    /// Transaction is an inherent extrinsic.
    InherentExtrinsic(u32),
}

impl InvalidBundleType {
    // Return the checking order of the invalid type
    pub fn checking_order(&self) -> u8 {
        // Use explicit number as the order instead of the enum discriminant
        // to avoid changing the order accidentally
        match self {
            Self::UndecodableTx(_) => 1,
            Self::OutOfRangeTx(_) => 2,
            Self::IllegalTx(_) => 3,
            Self::InvalidXDM(_) => 4,
            Self::InherentExtrinsic(_) => 5,
        }
    }

    pub fn extrinsic_index(&self) -> u32 {
        match self {
            Self::UndecodableTx(i) => *i,
            Self::OutOfRangeTx(i) => *i,
            Self::IllegalTx(i) => *i,
            Self::InvalidXDM(i) => *i,
            Self::InherentExtrinsic(i) => *i,
        }
    }
}

#[derive(Debug, Decode, Encode, TypeInfo, PartialEq, Eq, Clone)]
pub enum BundleValidity<Hash> {
    // The invalid bundle was originally included in the consensus block but subsequently
    // excluded from execution as invalid and holds the `InvalidBundleType`
    Invalid(InvalidBundleType),
    // The valid bundle's hash of `Vec<(tx_signer, tx_hash)>` of all domain extrinsic being
    // included in the bundle.
    // TODO remove this and use host function to fetch above mentioned data
    Valid(Hash),
}

/// [`InboxedBundle`] represents a bundle that was successfully submitted to the consensus chain
#[derive(Debug, Decode, Encode, TypeInfo, PartialEq, Eq, Clone)]
pub struct InboxedBundle<Hash> {
    pub bundle: BundleValidity<Hash>,
    // TODO remove this as the root is already present in the `ExecutionInbox` storage
    pub extrinsics_root: Hash,
}

impl<Hash> InboxedBundle<Hash> {
    pub fn valid(bundle_digest_hash: Hash, extrinsics_root: Hash) -> Self {
        InboxedBundle {
            bundle: BundleValidity::Valid(bundle_digest_hash),
            extrinsics_root,
        }
    }

    pub fn invalid(invalid_bundle_type: InvalidBundleType, extrinsics_root: Hash) -> Self {
        InboxedBundle {
            bundle: BundleValidity::Invalid(invalid_bundle_type),
            extrinsics_root,
        }
    }

    pub fn is_invalid(&self) -> bool {
        matches!(self.bundle, BundleValidity::Invalid(_))
    }

    #[cfg(any(feature = "std", feature = "runtime-benchmarks"))]
    pub fn dummy(extrinsics_root: Hash) -> Self
    where
        Hash: Default,
    {
        InboxedBundle {
            bundle: BundleValidity::Valid(Hash::default()),
            extrinsics_root,
        }
    }
}

/// Empty extrinsics root.
pub const EMPTY_EXTRINSIC_ROOT: ExtrinsicsRoot = ExtrinsicsRoot {
    0: hex!("03170a2e7597b7b7e3d84c05391d139a62b157e78786d8c082f29dcf4c111314"),
};

/// Zero operator signing key.
pub const ZERO_OPERATOR_SIGNING_KEY: sr25519::Public = sr25519::Public(hex!(
    "0000000000000000000000000000000000000000000000000000000000000000"
));

pub fn derive_domain_block_hash<DomainHeader: HeaderT>(
    domain_block_number: DomainHeader::Number,
    extrinsics_root: DomainHeader::Hash,
    state_root: DomainHeader::Hash,
    parent_domain_block_hash: DomainHeader::Hash,
    digest: Digest,
) -> DomainHeader::Hash {
    let domain_header = DomainHeader::new(
        domain_block_number,
        extrinsics_root,
        state_root,
        parent_domain_block_hash,
        digest,
    );

    domain_header.hash()
}

/// Represents the extrinsic either as full data or hash of the data.
#[derive(Clone, Debug, Decode, Encode, Eq, PartialEq, TypeInfo)]
pub enum ExtrinsicDigest {
    /// Actual extrinsic data that is inlined since it is less than 33 bytes.
    Data(Vec<u8>),
    /// Extrinsic Hash.
    Hash(H256),
}

impl ExtrinsicDigest {
    pub fn new<Layout: TrieLayout>(ext: Vec<u8>) -> Self
    where
        Layout::Hash: HashT,
        <Layout::Hash as HashT>::Output: Into<H256>,
    {
        if let Some(threshold) = Layout::MAX_INLINE_VALUE {
            if ext.len() >= threshold as usize {
                ExtrinsicDigest::Hash(Layout::Hash::hash(&ext).into())
            } else {
                ExtrinsicDigest::Data(ext)
            }
        } else {
            ExtrinsicDigest::Data(ext)
        }
    }
}

pub type ExecutionReceiptFor<DomainHeader, CBlock, Balance> = ExecutionReceipt<
    NumberFor<CBlock>,
    <CBlock as BlockT>::Hash,
    <DomainHeader as HeaderT>::Number,
    <DomainHeader as HeaderT>::Hash,
    Balance,
>;

sp_api::decl_runtime_apis! {
    /// API necessary for domains pallet.
    pub trait DomainsApi<DomainHeader: HeaderT> {
        /// Submits the transaction bundle via an unsigned extrinsic.
        fn submit_bundle_unsigned(opaque_bundle: OpaqueBundle<NumberFor<Block>, Block::Hash, DomainHeader, Balance>);

        /// Extract the bundles stored successfully from the given extrinsics.
        fn extract_successful_bundles(
            domain_id: DomainId,
            extrinsics: Vec<Block::Extrinsic>,
        ) -> OpaqueBundles<Block, DomainHeader, Balance>;

<<<<<<< HEAD
        /// Extract bundle from the extrinsic if the extrinsic is `submit_bundle`.
        #[api_version(2)]
        fn extract_bundle(extrinsic: Block::Extrinsic) -> Option<OpaqueBundle<NumberFor<Block>, Block::Hash, DomainHeader, Balance>>;
=======
        /// Extract the execution receipt stored successfully from the given extrinsics.
        #[api_version(2)]
        fn extract_receipts(
            domain_id: DomainId,
            extrinsics: Vec<Block::Extrinsic>,
        ) -> Vec<ExecutionReceiptFor<DomainHeader, Block, Balance>>;
>>>>>>> 9422744c

        /// Generates a randomness seed for extrinsics shuffling.
        fn extrinsics_shuffling_seed() -> Randomness;

        /// Returns the WASM bundle for given `domain_id`.
        fn domain_runtime_code(domain_id: DomainId) -> Option<Vec<u8>>;

        /// Returns the runtime id for given `domain_id`.
        fn runtime_id(domain_id: DomainId) -> Option<RuntimeId>;

        /// Returns the domain instance data for given `domain_id`.
        fn domain_instance_data(domain_id: DomainId) -> Option<(DomainInstanceData, NumberFor<Block>)>;

        /// Returns the current timestamp at given height.
        fn timestamp() -> Moment;

        /// Returns the current Tx range for the given domain Id.
        fn domain_tx_range(domain_id: DomainId) -> U256;

        /// Return the genesis state root if not pruned
        fn genesis_state_root(domain_id: DomainId) -> Option<H256>;

        /// Returns the best execution chain number.
        fn head_receipt_number(domain_id: DomainId) -> HeaderNumberFor<DomainHeader>;

        /// Returns the block number of oldest execution receipt.
        fn oldest_receipt_number(domain_id: DomainId) -> HeaderNumberFor<DomainHeader>;

        /// Returns the block tree pruning depth.
        fn block_tree_pruning_depth() -> HeaderNumberFor<DomainHeader>;

        /// Returns the domain block limit of the given domain.
        fn domain_block_limit(domain_id: DomainId) -> Option<DomainBlockLimit>;

        /// Returns true if there are any ERs in the challenge period with non empty extrinsics.
        fn non_empty_er_exists(domain_id: DomainId) -> bool;

        /// Returns the current best number of the domain.
        fn domain_best_number(domain_id: DomainId) -> Option<HeaderNumberFor<DomainHeader>>;

        /// Returns the chain state root at the given block.
        fn domain_state_root(
            domain_id: DomainId,
            number: HeaderNumberFor<DomainHeader>,
            hash: HeaderHashFor<DomainHeader>) -> Option<HeaderHashFor<DomainHeader>>;

        /// Returns the execution receipt
        fn execution_receipt(receipt_hash: HeaderHashFor<DomainHeader>) -> Option<ExecutionReceiptFor<DomainHeader, Block, Balance>>;
    }

    pub trait BundleProducerElectionApi<Balance: Encode + Decode> {
        fn bundle_producer_election_params(domain_id: DomainId) -> Option<BundleProducerElectionParams<Balance>>;

        fn operator(operator_id: OperatorId) -> Option<(OperatorPublicKey, Balance)>;
    }
}<|MERGE_RESOLUTION|>--- conflicted
+++ resolved
@@ -932,18 +932,16 @@
             extrinsics: Vec<Block::Extrinsic>,
         ) -> OpaqueBundles<Block, DomainHeader, Balance>;
 
-<<<<<<< HEAD
         /// Extract bundle from the extrinsic if the extrinsic is `submit_bundle`.
         #[api_version(2)]
         fn extract_bundle(extrinsic: Block::Extrinsic) -> Option<OpaqueBundle<NumberFor<Block>, Block::Hash, DomainHeader, Balance>>;
-=======
+
         /// Extract the execution receipt stored successfully from the given extrinsics.
         #[api_version(2)]
         fn extract_receipts(
             domain_id: DomainId,
             extrinsics: Vec<Block::Extrinsic>,
         ) -> Vec<ExecutionReceiptFor<DomainHeader, Block, Balance>>;
->>>>>>> 9422744c
 
         /// Generates a randomness seed for extrinsics shuffling.
         fn extrinsics_shuffling_seed() -> Randomness;
