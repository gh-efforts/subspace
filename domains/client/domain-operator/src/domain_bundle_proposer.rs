--- conflicted
+++ resolved
@@ -224,12 +224,9 @@
                     }
                 }
 
-<<<<<<< HEAD
                 // TODO: stop including more tx once the operator's available storage fund less than
                 // `next_bundle_size * consensus_transaction_byte_fee`
 
-=======
->>>>>>> 1f3336a0
                 // Double check the transaction validity, because the tx pool are re-validate the transaction
                 // in pool asynchronously so there is race condition that the operator imported a domain block
                 // and start producing bundle immediately before the re-validation based on the latest block
