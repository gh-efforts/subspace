use crate::runtime_api::{
    ExtractSignerResult, ExtractedStateRoots, IsInherentExtrinsic, SetCodeConstructor,
    SignerExtractor, StateRootExtractor, TimestampExtrinsicConstructor,
};
use codec::{Codec, Encode};
<<<<<<< HEAD
use domain_runtime_primitives::DomainCoreApi;
use sc_executor_common::runtime_blob::RuntimeBlob;
=======
use domain_runtime_primitives::{DomainCoreApi, InherentExtrinsicApi};
use sc_executor::RuntimeVersionOf;
>>>>>>> 5d06efec
use sp_api::{ApiError, BlockT, Core, Hasher, RuntimeVersion};
use sp_core::traits::{CallContext, CodeExecutor, FetchRuntimeCode, RuntimeCode};
use sp_messenger::MessengerApi;
use sp_runtime::traits::NumberFor;
use sp_runtime::Storage;
use sp_state_machine::BasicExternalities;
use std::borrow::Cow;
use std::sync::Arc;
use subspace_runtime_primitives::Moment;

/// Lightweight runtime api based on the runtime code and partial state.
///
/// NOTE:
/// - This is only supposed to be used when no domain client available, i.e., when the
/// caller does not own the entire domain state.
/// - This perfectly fits the runtime APIs that are purely stateless, but it's also usable
/// for the stateful APIs. If some states are used inside a runtime api, these states must
/// be provided and set before dispatching otherwise [`RuntimeApiLight`] may give invalid output.
pub struct RuntimeApiLight<Executor> {
    executor: Arc<Executor>,
    runtime_code: Cow<'static, [u8]>,
    storage: Storage,
}

impl<Block, Executor> Core<Block> for RuntimeApiLight<Executor>
where
    Block: BlockT,
    Executor: CodeExecutor + RuntimeVersionOf,
{
    fn __runtime_api_internal_call_api_at(
        &self,
        _at: <Block as BlockT>::Hash,
        params: Vec<u8>,
        fn_name: &dyn Fn(RuntimeVersion) -> &'static str,
    ) -> Result<Vec<u8>, ApiError> {
        self.dispatch_call(fn_name, params)
    }
}

impl<Block, Executor> DomainCoreApi<Block> for RuntimeApiLight<Executor>
where
    Block: BlockT,
    Executor: CodeExecutor + RuntimeVersionOf,
{
    fn __runtime_api_internal_call_api_at(
        &self,
        _at: <Block as BlockT>::Hash,
        params: Vec<u8>,
        fn_name: &dyn Fn(RuntimeVersion) -> &'static str,
    ) -> Result<Vec<u8>, ApiError> {
        self.dispatch_call(fn_name, params)
    }
}

impl<Block, Executor> MessengerApi<Block, NumberFor<Block>> for RuntimeApiLight<Executor>
where
    Block: BlockT,
    NumberFor<Block>: Codec,
    Executor: CodeExecutor + RuntimeVersionOf,
{
    fn __runtime_api_internal_call_api_at(
        &self,
        _at: <Block as BlockT>::Hash,
        params: Vec<u8>,
        fn_name: &dyn Fn(RuntimeVersion) -> &'static str,
    ) -> Result<Vec<u8>, ApiError> {
        self.dispatch_call(fn_name, params)
    }
}

impl<Executor> FetchRuntimeCode for RuntimeApiLight<Executor> {
    fn fetch_runtime_code(&self) -> Option<Cow<'static, [u8]>> {
        Some(self.runtime_code.clone())
    }
}

impl<Executor> RuntimeApiLight<Executor>
where
    Executor: CodeExecutor + RuntimeVersionOf,
{
    /// Create a new instance of [`RuntimeApiLight`] with empty storage.
    pub fn new(executor: Arc<Executor>, runtime_code: Cow<'static, [u8]>) -> Self {
        Self {
            executor,
            runtime_code,
            storage: Storage::default(),
        }
    }

    /// Set the storage.
    ///
    /// Inject the state necessary for calling stateful runtime APIs.
    pub fn set_storage(&mut self, storage: Storage) {
        self.storage = storage;
    }

    fn runtime_code(&self) -> RuntimeCode<'_> {
        let code_hash = sp_core::Blake2Hasher::hash(&self.runtime_code);
        RuntimeCode {
            code_fetcher: self,
            heap_pages: None,
            hash: code_hash.encode(),
        }
    }

    fn dispatch_call(
        &self,
        fn_name: &dyn Fn(RuntimeVersion) -> &'static str,
        input: Vec<u8>,
    ) -> Result<Vec<u8>, ApiError> {
        let mut ext = BasicExternalities::new(self.storage.clone());
        let runtime_code = self.runtime_code();
        let runtime_version = self
            .executor
            .runtime_version(&mut ext, &runtime_code)
            .map_err(|err| {
                ApiError::Application(Box::from(format!(
                    "failed to read domain runtime version: {err}"
                )))
            })?;
        let fn_name = fn_name(runtime_version);
        self.executor
            .call(
                &mut ext,
                &runtime_code,
                fn_name,
                &input,
                false,
                CallContext::Offchain,
            )
            .0
            .map_err(|err| {
                ApiError::Application(format!("Failed to invoke call to {fn_name}: {err}").into())
            })
    }
}

impl<Block, Executor> StateRootExtractor<Block> for RuntimeApiLight<Executor>
where
    Block: BlockT,
    Executor: CodeExecutor + RuntimeVersionOf,
{
    fn extract_state_roots(
        &self,
        block_hash: Block::Hash,
        ext: &Block::Extrinsic,
    ) -> Result<ExtractedStateRoots<Block>, ApiError> {
        let maybe_state_roots = <Self as MessengerApi<Block, _>>::extract_xdm_proof_state_roots(
            self,
            block_hash,
            ext.encode(),
        )?;
        maybe_state_roots.ok_or(ApiError::Application("Empty state roots".into()))
    }
}

<<<<<<< HEAD
=======
impl<Executor, Block> InherentExtrinsicApi<Block> for RuntimeApiLight<Executor>
where
    Block: BlockT,
    Executor: CodeExecutor + RuntimeVersionOf,
{
    fn __runtime_api_internal_call_api_at(
        &self,
        _at: <Block as BlockT>::Hash,
        params: Vec<u8>,
        fn_name: &dyn Fn(RuntimeVersion) -> &'static str,
    ) -> Result<Vec<u8>, ApiError> {
        self.dispatch_call(fn_name, params)
    }
}

>>>>>>> 5d06efec
impl<Executor, Block> SignerExtractor<Block> for RuntimeApiLight<Executor>
where
    Block: BlockT,
    Executor: CodeExecutor + RuntimeVersionOf,
{
    fn extract_signer(
        &self,
        at: Block::Hash,
        extrinsics: Vec<<Block as BlockT>::Extrinsic>,
    ) -> Result<ExtractSignerResult<Block>, ApiError> {
        <Self as DomainCoreApi<Block>>::extract_signer(self, at, extrinsics)
    }
}

impl<Executor, Block> SetCodeConstructor<Block> for RuntimeApiLight<Executor>
where
    Block: BlockT,
    Executor: CodeExecutor + RuntimeVersionOf,
{
    fn construct_set_code_extrinsic(
        &self,
        at: Block::Hash,
        runtime_code: Vec<u8>,
    ) -> Result<Vec<u8>, ApiError> {
        <Self as DomainCoreApi<Block>>::construct_set_code_extrinsic(self, at, runtime_code)
    }
}

impl<Executor, Block> TimestampExtrinsicConstructor<Block> for RuntimeApiLight<Executor>
where
    Block: BlockT,
    Executor: CodeExecutor + RuntimeVersionOf,
{
    fn construct_timestamp_extrinsic(
        &self,
        at: Block::Hash,
        moment: Moment,
    ) -> Result<Block::Extrinsic, ApiError> {
        <Self as DomainCoreApi<Block>>::construct_timestamp_extrinsic(self, at, moment)
    }
}

impl<Executor, Block> IsInherentExtrinsic<Block> for RuntimeApiLight<Executor>
where
    Block: BlockT,
    Executor: CodeExecutor,
{
    fn is_inherent_extrinsic(
        &self,
        at: Block::Hash,
        extrinsic: Vec<u8>,
    ) -> Result<Option<bool>, ApiError> {
        <Self as DomainCoreApi<Block>>::is_inherent_extrinsic(self, at, extrinsic)
    }
}<|MERGE_RESOLUTION|>--- conflicted
+++ resolved
@@ -3,13 +3,8 @@
     SignerExtractor, StateRootExtractor, TimestampExtrinsicConstructor,
 };
 use codec::{Codec, Encode};
-<<<<<<< HEAD
 use domain_runtime_primitives::DomainCoreApi;
-use sc_executor_common::runtime_blob::RuntimeBlob;
-=======
-use domain_runtime_primitives::{DomainCoreApi, InherentExtrinsicApi};
 use sc_executor::RuntimeVersionOf;
->>>>>>> 5d06efec
 use sp_api::{ApiError, BlockT, Core, Hasher, RuntimeVersion};
 use sp_core::traits::{CallContext, CodeExecutor, FetchRuntimeCode, RuntimeCode};
 use sp_messenger::MessengerApi;
@@ -166,24 +161,6 @@
     }
 }
 
-<<<<<<< HEAD
-=======
-impl<Executor, Block> InherentExtrinsicApi<Block> for RuntimeApiLight<Executor>
-where
-    Block: BlockT,
-    Executor: CodeExecutor + RuntimeVersionOf,
-{
-    fn __runtime_api_internal_call_api_at(
-        &self,
-        _at: <Block as BlockT>::Hash,
-        params: Vec<u8>,
-        fn_name: &dyn Fn(RuntimeVersion) -> &'static str,
-    ) -> Result<Vec<u8>, ApiError> {
-        self.dispatch_call(fn_name, params)
-    }
-}
-
->>>>>>> 5d06efec
 impl<Executor, Block> SignerExtractor<Block> for RuntimeApiLight<Executor>
 where
     Block: BlockT,
@@ -229,7 +206,7 @@
 impl<Executor, Block> IsInherentExtrinsic<Block> for RuntimeApiLight<Executor>
 where
     Block: BlockT,
-    Executor: CodeExecutor,
+    Executor: CodeExecutor + RuntimeVersionOf,
 {
     fn is_inherent_extrinsic(
         &self,
