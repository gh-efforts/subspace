--- conflicted
+++ resolved
@@ -31,10 +31,5 @@
 
 domain-runtime-primitives = { path = "../../primitives/runtime" }
 sp-domains = { path = "../../../crates/sp-domains" }
-<<<<<<< HEAD
-sp-messenger = { path = "../../primitives/messenger" }
-=======
 sp-domain-tracker = { path = "../../primitives/domain-tracker" }
-sp-messenger = { path = "../../primitives/messenger" }
-system-runtime-primitives = { path = "../../primitives/system-runtime" }
->>>>>>> 15f318e9
+sp-messenger = { path = "../../primitives/messenger" }